--- conflicted
+++ resolved
@@ -1,10 +1,6 @@
 [metadata]
 name = osdatahub
-<<<<<<< HEAD
 version = 1.2.0
-=======
-version = 1.1.0
->>>>>>> 6e50a66a
 author = OS Rapid Prototyping
 author_email = rapidprototyping@os.uk
 classifiers =
@@ -15,7 +11,6 @@
     Programming Language :: Python :: 3.8
     Programming Language :: Python :: 3.9
     Programming Language :: Python :: 3.10
-    Programming Language :: Python :: 3.11
     Topic :: Utilities
     Topic :: Scientific/Engineering :: GIS
 description = osdatahub is Ordnance Survey's (OS) Python API wrapper, designed to make data from the OS Data Hub APIs readily accessible to developers.
@@ -43,18 +38,17 @@
     shapely~=1.8.0
     tqdm~=4.62.3
 python_requires = >=3.7
-package_dir =
+package_dir=
     =src
-packages = find:
+packages=find:
 
 [options.packages.find]
-where = src
+where=src
 
 [options.extras_require]
 dev =
     requests-mock
     pytest
-    python-dotenv
 docs =
     sphinx
     sphinx_rtd_theme
