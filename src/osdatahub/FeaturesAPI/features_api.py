--- conflicted
+++ resolved
@@ -98,17 +98,13 @@
             while n_required > 0 and data.grown:
                 params.update({"count": n_required, "startIndex": len(data)})
                 response = requests.get(self.ENDPOINT, params=params)
-<<<<<<< HEAD
                 resp_json = response.json()
                 if "fault" in resp_json:
                     raise_http_error(response)
-                data.extend(resp_json["features"])
-=======
                 if is_new_api(response.json()):
                     self.new_api = True
                     self.product = self.__product_name
-                data.extend(response.json()["features"])
->>>>>>> 6f590e69
+                data.extend(resp_json["features"])
                 n_required = min(100, limit - len(data))
         except json.decoder.JSONDecodeError:
             raise_http_error(response)
