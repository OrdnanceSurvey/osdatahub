--- conflicted
+++ resolved
@@ -1,10 +1,7 @@
 import json
-<<<<<<< HEAD
-=======
 import warnings
 from typing import Iterable
 
->>>>>>> a11f6216
 import requests
 from geojson import FeatureCollection
 
