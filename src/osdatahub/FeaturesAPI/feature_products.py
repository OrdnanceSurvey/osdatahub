--- conflicted
+++ resolved
@@ -1,6 +1,8 @@
 from collections import namedtuple
 
+
 Product = namedtuple("Product", "name geometry")
+
 
 PREMIUM = {
     "topographic_area": Product("Topography_TopographicArea", "Polygon"),
@@ -51,6 +53,7 @@
     "Topography_CartographicSymbol": Product("Topography_CartographicSymbol", "Point"),
     "Topography_CartographicText": Product("Topography_CartographicText", "Point")
 }
+
 
 OPEN = {
     "zoomstack_district_buildings": Product("Zoomstack_DistrictBuildings", "Polygon"),
@@ -120,11 +123,7 @@
         new_geom = "MultiLineString"
     elif product.geometry == "Polygon":
         new_geom = "MultiPolygon"
-<<<<<<< HEAD
     elif product.geometry in ("Point", "MultiPolygon", "MultiLineString"):
-=======
-    elif product.geometry in  ("Point", "MultiPolygon", "MultiLineString"):
->>>>>>> 6e50a66a
         new_geom = product.geometry
     else:
         raise ValueError(f"argument product has an invalid geometry. Must be one of Point, Polygon, LineString, "
@@ -135,10 +134,6 @@
 
 OPEN_NEW = {key: convert_product_to_new_geometry(value) for key, value in OPEN.items()}
 
-<<<<<<< HEAD
-=======
-
->>>>>>> 6e50a66a
 PREMIUM_NEW = {key: convert_product_to_new_geometry(value) for key, value in PREMIUM.items()}
 
 
@@ -173,8 +168,4 @@
     elif product_name in open_lookup:
         return open_lookup[product_name]
     else:
-        raise ValueError(f"{product_name} is not a valid product name")
-
-
-if __name__ == '__main__':
-    print(OPEN_NEW)+        raise ValueError(f"{product_name} is not a valid product name")