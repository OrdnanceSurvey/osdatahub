import os
import json

os.environ["_OSDATAHUB_PROXIES"] = json.dumps({})

def set_proxies(proxies):
    os.environ["_OSDATAHUB_PROXIES"] = json.dumps(proxies)

def get_proxies():
    return json.loads(os.environ["_OSDATAHUB_PROXIES"])

<<<<<<< HEAD
__version__ = "1.2.1"
=======
__version__ = "1.2.2"
>>>>>>> 832237f5

from osdatahub.extent import Extent
from osdatahub.FeaturesAPI import FeaturesAPI
from osdatahub.PlacesAPI import PlacesAPI
from osdatahub.NamesAPI import NamesAPI
from osdatahub.LinkedIdentifiersAPI import LinkedIdentifiersAPI
from osdatahub.DownloadsAPI import OpenDataDownload, DataPackageDownload
from osdatahub.NGD import NGD<|MERGE_RESOLUTION|>--- conflicted
+++ resolved
@@ -9,11 +9,7 @@
 def get_proxies():
     return json.loads(os.environ["_OSDATAHUB_PROXIES"])
 
-<<<<<<< HEAD
-__version__ = "1.2.1"
-=======
 __version__ = "1.2.2"
->>>>>>> 832237f5
 
 from osdatahub.extent import Extent
 from osdatahub.FeaturesAPI import FeaturesAPI
